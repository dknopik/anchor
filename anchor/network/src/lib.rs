#![allow(dead_code)]

mod behaviour;
mod config;
mod discovery;
mod handshake;
mod keypair_utils;
mod network;
mod transport;
pub mod types;
<<<<<<< HEAD
mod validation;

=======
>>>>>>> 0cdb9bb1
pub use config::Config;
pub use lighthouse_network::{ListenAddr, ListenAddress};
pub use network::Network;

pub type Enr = discv5::enr::Enr<discv5::enr::CombinedKey>;

pub const SUBNET_COUNT: usize = 128;<|MERGE_RESOLUTION|>--- conflicted
+++ resolved
@@ -8,11 +8,8 @@
 mod network;
 mod transport;
 pub mod types;
-<<<<<<< HEAD
 mod validation;
 
-=======
->>>>>>> 0cdb9bb1
 pub use config::Config;
 pub use lighthouse_network::{ListenAddr, ListenAddress};
 pub use network::Network;
