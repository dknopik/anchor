[workspace]
# Extra tooling projects will be added.
members = [
    "anchor",
    "anchor/client",
    "anchor/common/qbft",
    "anchor/common/ssv_types",
    "anchor/common/version",
    "anchor/http_api",
    "anchor/http_metrics",
    "anchor/network",
    "anchor/processor",
    "anchor/qbft_manager",
    "anchor/signature_collector",
]
resolver = "2"

[workspace.package]
edition = "2021"

[workspace.dependencies]
client = { path = "anchor/client" }
qbft = { path = "anchor/common/qbft" }
http_api = { path = "anchor/http_api" }
http_metrics = { path = "anchor/http_metrics" }
network = { path = "anchor/network" }
version = { path = "anchor/common/version" }
processor = { path = "anchor/processor" }
ssv_types = { path = "anchor/common/ssv_types" }
signature_collector = { path = "anchor/signature_collector" }
qbft_manager = { path = "anchor/common/qbft" }
lighthouse_network = { git = "https://github.com/sigp/lighthouse", branch = "unstable" }
task_executor = { git = "https://github.com/sigp/lighthouse", branch = "unstable", default-features = false, features = [ "tracing", ] }
metrics = { git = "https://github.com/agemanning/lighthouse", branch = "modularize-vc" }
validator_metrics = { git = "https://github.com/agemanning/lighthouse", branch = "modularize-vc" }
sensitive_url = { git = "https://github.com/agemanning/lighthouse", branch = "modularize-vc" }
slot_clock = { git = "https://github.com/agemanning/lighthouse", branch = "modularize-vc" }
unused_port = { git = "https://github.com/sigp/lighthouse", branch = "unstable" }
types = { git = "https://github.com/sigp/lighthouse", branch = "unstable" }
derive_more = { version = "1.0.0", features = ["full"] }
async-channel = "1.9"
axum = "0.7.7"
clap = { version = "4.5.15", features = ["derive", "wrap_help"] }
<<<<<<< HEAD
dashmap = "6.1.0"
discv5 = "0.8.0"
=======
discv5 = "0.9.0"
>>>>>>> e15bdb4a
dirs = "5.0.1"
either = "1.13.0"
futures = "0.3.30"
tower-http = { version = "0.6", features = ["cors"] }
hyper = "1.4"
num_cpus = "1"
parking_lot = "0.12"
serde = { version = "1.0.208", features = ["derive"] }
strum = { version = "0.24", features = ["derive"] }
tokio = { version = "1.39.2", features = [
    "rt",
    "rt-multi-thread",
    "time",
    "signal",
    "macros",
] }
tracing = "0.1.40"
tracing-subscriber = { version = "0.3.18", features = ["fmt", "env-filter"] }
tree_hash = "0.8"
tree_hash_derive = "0.8"
base64 = "0.22.1"
openssl = "0.10.68"

[profile.maxperf]
inherits = "release"
lto = "fat"
codegen-units = 1
incremental = false
<|MERGE_RESOLUTION|>--- conflicted
+++ resolved
@@ -41,12 +41,8 @@
 async-channel = "1.9"
 axum = "0.7.7"
 clap = { version = "4.5.15", features = ["derive", "wrap_help"] }
-<<<<<<< HEAD
 dashmap = "6.1.0"
-discv5 = "0.8.0"
-=======
 discv5 = "0.9.0"
->>>>>>> e15bdb4a
 dirs = "5.0.1"
 either = "1.13.0"
 futures = "0.3.30"
